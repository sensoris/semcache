--- conflicted
+++ resolved
@@ -11,15 +11,8 @@
 use crate::endpoints::chat::provider_handlers::{
     anthropic_handler, generic_handler, openai_handler,
 };
-<<<<<<< HEAD
-=======
 use crate::endpoints::metrics::handler::prometheus_metrics_handler;
 use crate::metrics::metrics::{init_metrics, track_metrics};
-use crate::providers::Provider;
-use crate::providers::anthropic::Anthropic;
-use crate::providers::generic::Generic;
-use crate::providers::openai::OpenAI;
->>>>>>> 85ab7ecf
 use app_state::AppState;
 use axum::http::StatusCode;
 use axum::{Router, routing::get, routing::post};
@@ -50,19 +43,12 @@
         get_similarity_threshold(&config).unwrap_or(0.90) as f32,
     ));
 
-<<<<<<< HEAD
-    let app = Router::new()
+    let provider_routes = Router::new()
         .route("/", get(|| async { StatusCode::OK }))
         // Provider endpoints
         .route(ProviderType::OpenAI.path(), post(openai_handler))
         .route(ProviderType::Anthropic.path(), post(anthropic_handler))
         .route(ProviderType::Generic.path(), post(generic_handler))
-        // Admin and monitoring
-=======
-    let provider_routes = Router::new()
-        .route(OpenAI.path(), post(openai_handler))
-        .route(Anthropic.path(), post(anthropic_handler))
-        .route(Generic.path(), post(generic_handler))
         .layer(axum::middleware::from_fn(track_metrics)); // Apply middleware only to these routes
 
     let app = Router::new()
@@ -72,7 +58,6 @@
         // Prometheus metrics
         .route("/metrics", get(prometheus_metrics_handler))
         // Admin dashboard
->>>>>>> 85ab7ecf
         .route("/admin", get(endpoints::admin::handler::dashboard))
         // Dashboard metrics
         .route(
